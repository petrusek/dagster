import * as React from "react";
import * as qs from "query-string";
import * as yaml from "yaml";
import { uniq } from "lodash";
import gql from "graphql-tag";
import {
  Button,
  ButtonGroup,
  Icon,
  Menu,
  MenuItem,
  NonIdealState,
  Popover,
  Position,
  Spinner,
  MenuDivider
} from "@blueprintjs/core";
import {
  Details,
  Header,
  Legend,
  LegendColumn,
  RowColumn,
  RowContainer,
  ScrollContainer
} from "../ListComponents";
import {
  IRunStatus,
  RunStatus,
  titleForRun,
  REEXECUTE_MUTATION,
  handleStartExecutionResult
} from "./RunUtils";
import { formatElapsedTime } from "../Util";
import {
  TokenizingField,
  TokenizingFieldValue,
  SuggestionProvider,
  tokenizedValueFromString
} from "../TokenizingField";
import { HighlightedCodeBlock } from "../HighlightedCodeBlock";
import { Link } from "react-router-dom";
import { RunHistoryRunFragment } from "./types/RunHistoryRunFragment";
import { showCustomAlert } from "../CustomAlertProvider";
import styled from "styled-components";
import { useMutation } from "react-apollo";

function unixToString(unix: number | null) {
  if (!unix) {
    return null;
  }
  return new Date(unix * 1000).toLocaleString();
}

enum RunSort {
  START_TIME_ASC,
  START_TIME_DSC,
  END_TIME_ASC,
  END_TIME_DSC
}

const AllRunStatuses: IRunStatus[] = [
  "NOT_STARTED",
  "STARTED",
  "SUCCESS",
  "FAILURE"
];

function sortLabel(sort: RunSort) {
  switch (sort) {
    case RunSort.START_TIME_ASC:
      return "Start Time (Asc)";
    case RunSort.START_TIME_DSC:
      return "Start Time (Desc)";
    case RunSort.END_TIME_ASC:
      return "End Time (Asc)";
    case RunSort.END_TIME_DSC:
      return "End Time (Desc)";
  }
}

function searchSuggestionsForRuns(
  runs: RunHistoryRunFragment[]
): SuggestionProvider[] {
  return [
    {
      token: "id",
      values: () => runs.map(r => r.runId)
    },
    {
      token: "pipeline",
      values: () => uniq(runs.map(r => r.pipeline.name))
    },
    {
      token: "mode",
      values: () => uniq(runs.map(r => r.mode))
    },
    {
      token: "stepKey",
      values: () =>
        uniq(
          runs.reduce<string[]>(
            (r, c) => r.concat(c.stepKeysToExecute || []),
            []
          )
        )
    }
  ];
}

function runMatchesSearch(
  { pipeline, mode, runId, stepKeysToExecute }: RunHistoryRunFragment,
  search: TokenizingFieldValue[]
) {
  if (search.length === 0) {
    return true;
  }
  return search.some(({ token, value }) => {
    if ((!token || token === "pipeline") && pipeline.name.includes(value)) {
      return true;
    }
    if ((!token || token === "mode") && mode.includes(value)) {
      return true;
    }
    if ((!token || token === "id") && runId.includes(value)) {
      return true;
    }
    if (
      (!token || token === "stepKey") &&
      stepKeysToExecute &&
      stepKeysToExecute.some(sk => sk.includes(value))
    ) {
      return true;
    }
    return false;
  });
}

interface RunHistoryProps {
  runs: RunHistoryRunFragment[];
  initialSearch: string;
}

interface RunHistoryState {
  sort: RunSort;
  search: TokenizingFieldValue[];
  statuses: IRunStatus[];
}

export default class RunHistory extends React.Component<
  RunHistoryProps,
  RunHistoryState
> {
  static fragments = {
    RunHistoryRunFragment: gql`
      fragment RunHistoryRunFragment on PipelineRun {
        runId
        status
        stepKeysToExecute
        mode
        environmentConfigYaml
        pipeline {
          name
          solids {
            name
          }
        }
        stats {
          stepsSucceeded
          stepsFailed
          startTime
          endTime
          expectationsFailed
          expectationsSucceeded
          materializations
        }
        executionPlan {
          steps {
            key
          }
        }
      }
    `
  };

  constructor(props: RunHistoryProps) {
    super(props);

    const suggestions = searchSuggestionsForRuns([]);

    this.state = {
      sort: RunSort.START_TIME_DSC,
      search: props.initialSearch
        ? [tokenizedValueFromString(props.initialSearch, suggestions)]
        : [],
      statuses: AllRunStatuses
    };
  }

  sortRuns = (runs: RunHistoryRunFragment[]) => {
    const sortType = this.state.sort;
    if (sortType === null) {
      return runs;
    }
    return runs.sort((a, b) => {
      // start / end time are null if the run is still starting / has not finished.
      // To ensure that unstarted / unfinished runs are sorted correctly (above
      // recently finished runs in DESC order, etc.), we assign them a sort value
      // higher than all unix timestamps.
      const aStart = a.stats.startTime || Number.MAX_SAFE_INTEGER;
      const bStart = b.stats.startTime || Number.MAX_SAFE_INTEGER;
      const aEnd = a.stats.endTime || Number.MAX_SAFE_INTEGER;
      const bEnd = b.stats.endTime || Number.MAX_SAFE_INTEGER;
      switch (sortType) {
        case RunSort.START_TIME_ASC:
          return aStart - bStart;
        case RunSort.START_TIME_DSC:
          return bStart - aStart;
        case RunSort.END_TIME_ASC:
          return aEnd - bEnd;
        case RunSort.END_TIME_DSC:
        default:
          return bEnd - aEnd;
      }
    });
  };

  render() {
    const { runs } = this.props;
    const { statuses, search, sort } = this.state;

    const mostRecentRun = runs[runs.length - 1];
    const sortedRuns = this.sortRuns(runs.slice(0, runs.length - 1))
      .filter(r => statuses.includes(r.status))
      .filter(r => runMatchesSearch(r, search));

    return (
      <ScrollContainer>
        {runs.length === 0 ? (
          <div style={{ marginTop: 100 }}>
            <NonIdealState
              icon="history"
              title="Pipeline Runs"
              description="No runs to display. Use the Execute tab to start a pipeline."
            />
          </div>
        ) : (
          <>
            <MostRecentRun run={mostRecentRun} />

            <div
              style={{
                display: "flex",
                alignItems: "baseline",
                justifyContent: "space-between"
              }}
            >
              <Header>{`Previous Runs (${sortedRuns.length})`}</Header>
              <Filters>
                <RunStatusToggles
                  value={statuses}
                  onChange={statuses => this.setState({ statuses })}
                />
                <div style={{ width: 15 }} />
                <TokenizingField
                  values={search}
                  onChange={search => this.setState({ search })}
                  suggestionProviders={searchSuggestionsForRuns(runs)}
                />
                <div style={{ width: 15 }} />
                <SortDropdown
                  value={sort}
                  onChange={sort => this.setState({ sort })}
                />
              </Filters>
            </div>

            <RunTable runs={sortedRuns} />
          </>
        )}
      </ScrollContainer>
    );
  }
}

const MostRecentRun: React.FunctionComponent<{
  run: RunHistoryRunFragment;
}> = ({ run }) => (
  <div>
    <Header style={{ marginTop: 0 }}>Most Recent Run</Header>
    <RunRow run={run} />
  </div>
);

interface RunTableProps {
  runs: RunHistoryRunFragment[];
}

const RunTable: React.FunctionComponent<RunTableProps> = props => (
  <div>
    <Legend>
      <LegendColumn style={{ maxWidth: 40 }}></LegendColumn>
      <LegendColumn style={{ flex: 2.3 }}>Run</LegendColumn>
      <LegendColumn>Pipeline</LegendColumn>
      <LegendColumn>Execution Params</LegendColumn>
      <LegendColumn style={{ flex: 1.6 }}>Timing</LegendColumn>
    </Legend>
    {props.runs.map(run => (
      <RunRow run={run} key={run.runId} />
    ))}
  </div>
);

const RunRow: React.FunctionComponent<{ run: RunHistoryRunFragment }> = ({
  run
}) => {
  return (
    <RowContainer key={run.runId} style={{ paddingRight: 3 }}>
      <RowColumn style={{ maxWidth: 30, paddingLeft: 0, textAlign: "center" }}>
        <RunStatus
          status={
            run.stats.startTime && run.stats.endTime ? run.status : "STARTED"
          }
        />
      </RowColumn>
      <RowColumn style={{ flex: 2.4 }}>
        <Link
          style={{ display: "block" }}
          to={`/p/${run.pipeline.name}/runs/${run.runId}`}
        >
          {titleForRun(run)}
        </Link>
        <Details>
          {`${run.stats.stepsSucceeded}/${run.executionPlan.steps.length} steps succeeded, `}
          <Link
            to={`/p/${run.pipeline.name}/runs/${run.runId}?q=type:materialization`}
          >{`${run.stats.materializations} materializations`}</Link>
          ,{" "}
          <Link
            to={`/p/${run.pipeline.name}/runs/${run.runId}?q=type:expectation`}
          >{`${run.stats.expectationsSucceeded}/${run.stats
            .expectationsSucceeded +
            run.stats.expectationsFailed} expectations passed`}</Link>
        </Details>
      </RowColumn>
      <RowColumn>
        <Link
          style={{ display: "block" }}
          to={`/p/${run.pipeline.name}/explore/`}
        >
          <Icon icon="diagram-tree" /> {run.pipeline.name}
        </Link>
      </RowColumn>
      <RowColumn
        style={{
          display: "flex",
          alignItems: "flex-start"
        }}
      >
        <div
          style={{
            flex: 1
          }}
        >
          <div>{`Mode: ${run.mode}`}</div>

          {run.stepKeysToExecute && (
            <div>
              {run.stepKeysToExecute.length === 1
                ? `Step: ${run.stepKeysToExecute.join("")}`
                : `${run.stepKeysToExecute.length} Steps`}
            </div>
          )}
        </div>
      </RowColumn>
<<<<<<< HEAD
      <RowColumn style={{ flex: 1.6 }}>
        {run.stats.startTime ? (
=======
      <RowColumn style={{ flex: 1.8, borderRight: 0 }}>
        {start ? (
>>>>>>> e04f4754
          <div style={{ marginBottom: 4 }}>
            <Icon icon="calendar" /> {unixToString(run.stats.startTime)}
            <Icon
              icon="arrow-right"
              style={{ marginLeft: 10, marginRight: 10 }}
            />
            {unixToString(run.stats.endTime)}
          </div>
        ) : (
          <div style={{ marginBottom: 4 }}>
            <Icon icon="calendar" /> Starting...
          </div>
        )}
        <RunTime startUnix={run.stats.startTime} endUnix={run.stats.endTime} />
      </RowColumn>
      <RunActionsMenu run={run} />
    </RowContainer>
  );
};

<<<<<<< HEAD
class RunTime extends React.Component<{
  startUnix: number | null;
  endUnix: number | null;
}> {
=======
const RunActionsMenu: React.FunctionComponent<{
  run: RunHistoryRunFragment;
}> = ({ run }) => {
  const [reexecute] = useMutation(REEXECUTE_MUTATION);

  return (
    <Popover
      content={
        <Menu>
          <MenuItem
            text="View Configuration..."
            icon="share"
            onClick={() =>
              showCustomAlert({
                title: "Config",
                body: (
                  <HighlightedCodeBlock
                    value={run.environmentConfigYaml}
                    languages={["yaml"]}
                  />
                )
              })
            }
          />
          <MenuDivider />
          <MenuItem
            text="Open in Execute Tab..."
            icon="edit"
            target="_blank"
            href={`/p/${run.pipeline.name}/execute/setup?${qs.stringify({
              mode: run.mode,
              config: run.environmentConfigYaml,
              solidSubset: run.pipeline.solids.map(s => s.name)
            })}`}
          />
          <MenuItem
            text="Re-execute"
            icon="repeat"
            onClick={async () => {
              const result = await reexecute({
                variables: {
                  executionParams: {
                    mode: run.mode,
                    environmentConfigData: yaml.parse(
                      run.environmentConfigYaml
                    ),
                    selector: {
                      name: run.pipeline.name,
                      solidSubset: run.pipeline.solids.map(s => s.name)
                    }
                  }
                }
              });
              handleStartExecutionResult(run.pipeline.name, result, {
                openInNewWindow: false
              });
            }}
          />
        </Menu>
      }
      position={"bottom"}
    >
      <Button minimal={true} icon="more" />
    </Popover>
  );
};

class RunTime extends React.Component<{ start: number; end: number }> {
>>>>>>> e04f4754
  _interval?: NodeJS.Timer;
  _timeout?: NodeJS.Timer;

  componentDidMount() {
    if (this.props.endUnix) return;

    // align to the next second and then update every second so the elapsed
    // time "ticks" up. Our render method uses Date.now(), so all we need to
    // do is force another React render. We could clone the time into React
    // state but that is a bit messier.
    setTimeout(() => {
      this.forceUpdate();
      this._interval = setInterval(() => this.forceUpdate(), 1000);
    }, Date.now() % 1000);
  }

  componentWillUnmount() {
    if (this._timeout) clearInterval(this._timeout);
    if (this._interval) clearInterval(this._interval);
  }

  render() {
    const start = this.props.startUnix ? this.props.startUnix * 1000 : 0;
    const end = this.props.endUnix ? this.props.endUnix * 1000 : Date.now();

    return (
      <div>
        <Icon icon="time" /> {start ? formatElapsedTime(end - start) : ""}
      </div>
    );
  }
}

const SortDropdown: React.FunctionComponent<{
  onChange: (v: RunSort) => void;
  value: RunSort;
}> = ({ value, onChange }) => (
  <Popover
    position={Position.BOTTOM_RIGHT}
    content={
      <Menu>
        {[
          RunSort.START_TIME_ASC,
          RunSort.START_TIME_DSC,
          RunSort.END_TIME_ASC,
          RunSort.END_TIME_DSC
        ].map((v, idx) => (
          <MenuItem key={idx} text={sortLabel(v)} onClick={() => onChange(v)} />
        ))}
      </Menu>
    }
  >
    <Button icon={"sort"} rightIcon={"caret-down"} text={sortLabel(value)} />
  </Popover>
);

const RunStatusToggles: React.FunctionComponent<{
  value: IRunStatus[];
  onChange: (value: IRunStatus[]) => void;
}> = ({ value, onChange }) => (
  <ButtonGroup>
    {AllRunStatuses.map(s => (
      <Button
        key={s}
        active={value.includes(s)}
        onClick={() =>
          onChange(
            value.includes(s) ? value.filter(a => a !== s) : value.concat([s])
          )
        }
      >
        {s === "STARTED" ? (
          <Spinner size={11} value={0.4} />
        ) : (
          <RunStatus status={s} />
        )}
      </Button>
    ))}
  </ButtonGroup>
);

const Filters = styled.div`
  float: right;
  display: flex;
  align-items: center;
  margin-bottom: 14px;
`;<|MERGE_RESOLUTION|>--- conflicted
+++ resolved
@@ -373,13 +373,8 @@
           )}
         </div>
       </RowColumn>
-<<<<<<< HEAD
-      <RowColumn style={{ flex: 1.6 }}>
+      <RowColumn style={{ flex: 1.8, borderRight: 0 }}>
         {run.stats.startTime ? (
-=======
-      <RowColumn style={{ flex: 1.8, borderRight: 0 }}>
-        {start ? (
->>>>>>> e04f4754
           <div style={{ marginBottom: 4 }}>
             <Icon icon="calendar" /> {unixToString(run.stats.startTime)}
             <Icon
@@ -400,12 +395,6 @@
   );
 };
 
-<<<<<<< HEAD
-class RunTime extends React.Component<{
-  startUnix: number | null;
-  endUnix: number | null;
-}> {
-=======
 const RunActionsMenu: React.FunctionComponent<{
   run: RunHistoryRunFragment;
 }> = ({ run }) => {
@@ -473,8 +462,10 @@
   );
 };
 
-class RunTime extends React.Component<{ start: number; end: number }> {
->>>>>>> e04f4754
+class RunTime extends React.Component<{
+  startUnix: number | null;
+  endUnix: number | null;
+}> {
   _interval?: NodeJS.Timer;
   _timeout?: NodeJS.Timer;
 
