--- conflicted
+++ resolved
@@ -919,8 +919,8 @@
     # def resolved_by_output_name(self) -> str:
     #     return self.step_output_handle.output_name
 
-    def get_resolving_handle(self):
-        return self.step_output_handle
+    def get_resolving_handles(self) -> List[Any]:
+        return [self.step_output_handle]
 
     @property
     def resolved_step_key_output_name_mapping(self) -> Sequence[StepKeyOutputNamePair]:
@@ -985,8 +985,8 @@
             input_name=check.opt_str_param(input_name, "input_handle", default=""),
         )
 
-    def get_resolving_handle(self):
-        return self.unresolved_step_output_handle.resolution_source.get_resolving_handle()
+    def get_resolving_handles(self):
+        return self.unresolved_step_output_handle.get_resolving_handles()
 
     # @property
     # def resolved_by_step_key(self) -> str:
@@ -996,15 +996,8 @@
     # def resolved_by_output_name(self) -> str:
     #     return self.unresolved_step_output_handle.resolved_by_output_name
 
-<<<<<<< HEAD
-    @property
-    def resolved_step_key_output_name_mapping(self) -> Sequence[StepKeyOutputNamePair]:
-        return self.unresolved_step_output_handle.resolved_step_key_output_name_mapping
-
-    def resolve(self, mapping_key: str) -> FromStepOutput:
-=======
+
     def resolve(self, mapping_key: str) -> Union[FromStepOutput, FromPendingDynamicStepOutput]:
->>>>>>> 68d61b3c
         check.str_param(mapping_key, "mapping_key")
         output_handle = self.unresolved_step_output_handle.resolve(mapping_key)
         if isinstance(output_handle, StepOutputHandle):
@@ -1058,8 +1051,8 @@
     # @property
     # def resolved_by_output_name(self) -> str:
     #     return self.unresolved_step_output_handle.resolved_by_output_name
-    def get_resolving_handle(self):
-        return self.unresolved_step_output_handle.resolution_source.get_resolving_handle()
+    def get_resolving_handles(self):
+        return self.unresolved_step_output_handle.resolution_source.get_resolving_handles()
 
     def resolve(self, mapping_key: str) -> FromPendingDynamicStepOutput:
         check.str_param(mapping_key, "mapping_key")
@@ -1086,7 +1079,6 @@
                     Union[
                         FromPendingDynamicStepOutput,
                         FromUnresolvedStepOutput,
-                        FromPendingDynamicStepOutput,
                     ]
                 ],
             ),
@@ -1114,7 +1106,6 @@
                 (
                     FromPendingDynamicStepOutput,
                     FromUnresolvedStepOutput,
-                    FromPendingDynamicStepOutput,
                 ),
             ),
             # add placeholder values for back-compat
@@ -1124,26 +1115,16 @@
             input_name=check.opt_str_param(input_name, "input_handle", default=""),
         )
 
-<<<<<<< HEAD
-    @property
-    def resolved_step_key_output_name_mapping(self) -> Sequence[StepKeyOutputNamePair]:
-        return self.source.resolved_step_key_output_name_mapping
-
-    @property
-    def resolved_by_step_key(self) -> str:
-        return self.source.resolved_by_step_key
-=======
     # @property
     # def resolved_by_step_key(self) -> str:
     #     return self.source.resolved_by_step_key
->>>>>>> 68d61b3c
 
     # @property
     # def resolved_by_output_name(self) -> str:
     #     return self.source.resolved_by_output_name
 
     def get_resolving_handles(self):
-        return [source.get_resolving_handle() for source in self.sources]
+        return [h for s in self.sources for h in s.get_resolving_handles()]
 
     def get_step_output_handle_dep_with_placeholder(self) -> StepOutputHandle:
         # proto note: spicy but i think works
@@ -1155,8 +1136,8 @@
     def resolve(self, mappings: Dict[str, Dict[str, List[str]]]):
         new_sources = []
         for source in self.sources:
-            handle = source.get_resolving_handle()
-            mapping_keys = mappings[handle.step_key][handle.output_name]
+            handles = source.get_resolving_handles()
+            mapping_keys = mappings[handles[0].step_key][handles[0].output_name] # TODO - might need to do all handles????
             new_sources += [source.resolve(map_key) for map_key in mapping_keys]
 
         if all(isinstance(src, FromStepOutput) for src in new_sources):
@@ -1184,6 +1165,9 @@
     # def resolved_by_output_name(self) -> str:
     #     return self.source.resolved_by_output_name
 
+    def get_resolving_handles(self):
+        return self.source.get_resolving_handles()
+
     def resolve(self, map_key) -> Union[StepInput, "UnresolvedMappedStepInput"]:
         source = self.source.resolve(map_key)
         if isinstance(source, FromStepOutput):
@@ -1212,26 +1196,6 @@
     dagster_type_key: str
     source: FromDynamicCollect
 
-<<<<<<< HEAD
-    @property
-    def resolved_by_step_key(self) -> str:
-        return self.source.resolved_by_step_key
-
-    @property
-    def resolved_by_output_name(self) -> str:
-        return self.source.resolved_by_output_name
-
-    @property
-    def resolved_step_key_output_name_mapping(self) -> Sequence[StepKeyOutputNamePair]:
-        return self.source.resolved_step_key_output_name_mapping
-
-    def resolve(self, mapping_keys: List[str]) -> StepInput:
-        return StepInput(
-            name=self.name,
-            dagster_type_key=self.dagster_type_key,
-            source=self.source.resolve(mapping_keys),
-        )
-=======
     # @property
     # def resolved_by_step_key(self) -> str:
     #     return self.source.resolved_by_step_key
@@ -1254,12 +1218,14 @@
                 dagster_type_key=self.dagster_type_key,
                 source=new_source,
             )
->>>>>>> 68d61b3c
 
     def get_step_output_handle_deps_with_placeholders(self) -> List[StepOutputHandle]:
         """Return StepOutputHandles with placeholders, unresolved step keys and None mapping keys"""
 
         return [self.source.get_step_output_handle_dep_with_placeholder()]
+
+    def get_resolving_handles(self):
+        return self.source.get_resolving_handles()
 
 
 StepInputSourceUnion = Union[
